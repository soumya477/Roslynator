﻿<?xml version="1.0" encoding="utf-8"?>
<Project ToolsVersion="14.0" DefaultTargets="Build" xmlns="http://schemas.microsoft.com/developer/msbuild/2003">
  <Import Project="$(MSBuildExtensionsPath)\$(MSBuildToolsVersion)\Microsoft.Common.props" Condition="Exists('$(MSBuildExtensionsPath)\$(MSBuildToolsVersion)\Microsoft.Common.props')" />
  <PropertyGroup>
    <MinimumVisualStudioVersion>14.0</MinimumVisualStudioVersion>
    <Configuration Condition=" '$(Configuration)' == '' ">Debug</Configuration>
    <Platform Condition=" '$(Platform)' == '' ">AnyCPU</Platform>
    <ProjectGuid>{E333B107-366A-43E9-BB9F-A29DD5E1F10D}</ProjectGuid>
    <OutputType>Library</OutputType>
    <AppDesignerFolder>Properties</AppDesignerFolder>
    <RootNamespace>Roslynator.CSharp.Analyzers.Test</RootNamespace>
    <AssemblyName>Roslynator.CSharp.Analyzers.Test</AssemblyName>
    <DefaultLanguage>en-US</DefaultLanguage>
    <FileAlignment>512</FileAlignment>
    <ProjectTypeGuids>{786C830F-07A1-408B-BD7F-6EE04809D6DB};{FAE04EC0-301F-11D3-BF4B-00C04F79EFBC}</ProjectTypeGuids>
    <TargetFrameworkProfile>
    </TargetFrameworkProfile>
    <TargetFrameworkVersion>v5.0</TargetFrameworkVersion>
  </PropertyGroup>
  <PropertyGroup Condition=" '$(Configuration)|$(Platform)' == 'Debug|AnyCPU' ">
    <DebugSymbols>true</DebugSymbols>
    <DebugType>full</DebugType>
    <Optimize>false</Optimize>
    <OutputPath>bin\Debug\</OutputPath>
    <DefineConstants>DEBUG;TRACE</DefineConstants>
    <ErrorReport>prompt</ErrorReport>
    <WarningLevel>4</WarningLevel>
    <CodeAnalysisRuleSet>..\AnalyzersTest.ruleset</CodeAnalysisRuleSet>
    <DocumentationFile>
    </DocumentationFile>
  </PropertyGroup>
  <PropertyGroup Condition=" '$(Configuration)|$(Platform)' == 'Release|AnyCPU' ">
    <DebugType>pdbonly</DebugType>
    <Optimize>true</Optimize>
    <OutputPath>bin\Release\</OutputPath>
    <DefineConstants>TRACE</DefineConstants>
    <ErrorReport>prompt</ErrorReport>
    <WarningLevel>4</WarningLevel>
  </PropertyGroup>
  <ItemGroup>
    <!-- A reference to the entire .NET Framework is automatically included -->
    <None Include="project.json" />
  </ItemGroup>
  <ItemGroup>
    <Compile Include="AbstractTypeShouldNotHavePublicConstructors.cs" />
    <Compile Include="AddBraces.cs" />
    <Compile Include="AddBracesToSwitchSectionWithMultipleStatements.cs" />
    <Compile Include="AvoidBoxingOfValueType.cs" />
    <Compile Include="DeclareEnumValueAsCombinationOfNames.cs" />
    <Compile Include="CallExtensionMethodAsInstanceMethod.cs" />
    <Compile Include="MarkClassAsStatic2.cs" />
    <Compile Include="AddOrRemoveRegionName.cs" />
    <Compile Include="MergeStringExpressions.cs" />
    <Compile Include="OverridingMemberCannotChangeParamsModifier.cs" />
    <Compile Include="OptimizeStringBuilderAppendCall.cs" />
    <Compile Include="RemoveEmptyInitializer.cs" />
    <Compile Include="RemoveRedundantAutoPropertyInitialization.cs" />
    <Compile Include="RemoveRedundantDefaultSwitchSection.cs" />
    <Compile Include="MarkFieldAsConst.cs" />
    <Compile Include="ReplaceCommentWithDocumentationComment.cs" />
    <Compile Include="AddEmptyLineAfterClosingBrace.cs" />
    <Compile Include="AddEmptyLineAfterEmbeddedStatement.cs" />
    <Compile Include="AddEmptyLineAfterLastStatementInDoStatement.cs" />
    <Compile Include="AddExceptionToDocumentationComment.cs" />
    <Compile Include="FormatConditionalExpressionOperatorsOnNextLine.cs" />
    <Compile Include="ImplementExceptionConstructors.cs" />
    <Compile Include="AvoidSingleLineBlock.cs" />
    <Compile Include="SimplifyLambdaExpressionRefactoring.cs" />
    <Compile Include="StaticMemberInGenericClassShouldUseTypeParameter.cs" />
    <Compile Include="AvoidChainOfAssignments.cs" />
    <Compile Include="BitwiseOperationOnEnumWithoutFlagsAttribute.cs" />
    <Compile Include="AddParameterToDocumentationComment.cs" />
    <Compile Include="AddParenthesesAccordingToOperatorPrecedence.cs" />
    <Compile Include="AddSummaryElementToDocumentationComment.cs" />
    <Compile Include="AddSummaryToDocumentationComment.cs" />
    <Compile Include="AddTypeParameterToDocumentationComment.cs" />
    <Compile Include="AsynchronousMethodNameShouldEndWithAsync.cs" />
    <Compile Include="AvoidEmbeddedStatement.cs" />
    <Compile Include="AvoidEmbeddedStatementInIfElse.cs" />
    <Compile Include="AvoidUsageOfWhileStatementToCreateInfiniteLoop.cs" />
    <Compile Include="CallDebugFailInsteadOfDebugAssert.cs" />
    <Compile Include="CallFindMethodInsteadOfFirstOrDefaultMethod.cs" />
    <Compile Include="FormatInitializerWithSingleExpressionOnSingleLine.cs" />
    <Compile Include="MarkFieldAsReadOnly.cs" />
    <Compile Include="RemoveFileWithNoCode2.cs" />
    <Compile Include="RemoveRedundantAsyncAwait.cs" />
    <Compile Include="RemoveRedundantBaseInterface.cs" />
    <Compile Include="SimplifyLazilyInitializedProperty.cs" />
    <Compile Include="UnusedParameter2.cs" />
    <Compile Include="UnusedParameter.cs" />
    <Compile Include="ParameterNameDiffersFromBase.cs" />
    <Compile Include="InlineLazyInitialization.cs" />
    <Compile Include="UseAutoProperty.cs" />
    <Compile Include="UseAutoProperty3.cs" />
    <Compile Include="UseCoalesceExpressionInsteadOfConditionalExpression.cs" />
    <Compile Include="UseExclusiveOrOperator.cs" />
    <Compile Include="UseIsOperatorInsteadOfAsOperator.cs" />
    <Compile Include="UseCoalesceExpressionInsteadOfIf.cs" />
    <Compile Include="UseLambdaExpressionInsteadOfAnonymousMethod.cs" />
    <Compile Include="UseReadOnlyAutoProperty.cs" />
    <Compile Include="UseRegexInstanceInsteadOfStaticMethod.cs" />
    <Compile Include="UseRegularStringLiteralInsteadOfVerbatimStringLiteral.cs" />
    <Compile Include="UseReturnInsteadOfAssignment.cs" />
    <Compile Include="ValueTypeCheckedForNull.cs" />
    <Compile Include="NullCheckOfUnconstrainedTypeParameter.cs" />
    <Compile Include="SimplifyCoalesceExpression.cs" />
    <Compile Include="CombineEnumerableWhereMethodChain.cs" />
    <Compile Include="CompositeEnumValueContainsUndefinedFlag.cs" />
    <Compile Include="DeclareEnumMemberWithZeroValue.cs" />
    <Compile Include="DeclareTypeInsideNamespace.cs" />
    <Compile Include="AvoidUsageOfForStatementToCreateInfiniteLoop.cs" />
    <Compile Include="AddStaticModifierToAllPartialClassDeclarations.cs" />
    <Compile Include="DefaultSwitchLabelShouldBeLastLabelInSection.cs" />
    <Compile Include="AvoidMultilineExpressionBodyRefactoring.cs" />
    <Compile Include="EnumMemberShouldDeclareExplicitValue.cs" />
    <Compile Include="FormatAccessorList.cs" />
    <Compile Include="FormatEachStatementOnSeparateLine.cs" />
    <Compile Include="FormatEmbeddedStatementOnSeparateLine.cs" />
    <Compile Include="FormatEmptyBlock.cs" />
    <Compile Include="FormatSwitchSectionStatementOnSeparateLine.cs" />
    <Compile Include="InlineLocalVariable.cs" />
    <Compile Include="GenerateCombinedEnumMember.cs" />
    <Compile Include="GenerateEnumMember.cs" />
    <Compile Include="GenerateEnumValues.cs" />
    <Compile Include="MarkClassAsStatic.cs" />
    <Compile Include="DeclareUsingDirectiveOnTopLevel.cs" />
    <Compile Include="AvoidNullLiteralExpressionOnLeftSideOfBinaryExpression.cs" />
    <Compile Include="MergeIfStatementWithNestedIfStatement.cs" />
    <Compile Include="MarkLocalVariableAsConst.cs" />
    <Compile Include="MergeInterpolationIntoInterpolatedString.cs" />
    <Compile Include="FormatDocumentationSummary\FormatDocumentationSummaryOnMultipleLines.cs" />
    <Compile Include="FormatDocumentationSummary\FormatDocumentationSummaryOnSingleLine.cs" />
    <Compile Include="MergeLocalDeclarationWithAssignment.cs" />
    <Compile Include="MergeLocalDeclarationWithReturnStatement.cs" />
    <Compile Include="MergeSwitchSectionsWithEquivalentContent.cs" />
    <Compile Include="RemoveBraces.cs" />
    <Compile Include="RemoveEmptyDestructor.cs" />
    <Compile Include="RemoveEmptyRegion.cs" />
    <Compile Include="RemoveFileWithNoCode.cs" />
    <Compile Include="RemovePartialModifierFromTypeWithSinglePart.cs" />
    <Compile Include="RemoveRedundantAsOperator.cs" />
    <Compile Include="RemoveInapplicableModifier.cs" />
    <Compile Include="RemoveRedundantBooleanLiteral.cs" />
    <Compile Include="RemoveRedundantBraces.cs" />
    <Compile Include="RemoveRedundantCast.cs" />
    <Compile Include="RemoveRedundantConstructor.cs" />
    <Compile Include="RemoveRedundantContinueStatement.cs" />
    <Compile Include="RemoveRedundantDelegateCreation.cs" />
    <Compile Include="RemoveRedundantDisposeOrCloseCall.cs" />
    <Compile Include="RemoveRedundantEmptyLine.cs" />
    <Compile Include="RemoveRedundantFieldInitialization.cs" />
    <Compile Include="RemoveRedundantOverridingMember.cs" />
    <Compile Include="RemoveRedundantSealedModifier.cs" />
    <Compile Include="RemoveRedundantStringToCharArrayCall.cs" />
    <Compile Include="RemoveRedundantToStringCall.cs" />
    <Compile Include="RenamePrivateFieldAccordingToCamelCaseWithUnderscore.cs" />
    <Compile Include="ReorderModifiers.cs" />
    <Compile Include="ReplaceAnyMethodWithCountOrLengthProperty.cs" />
    <Compile Include="ReplaceCountMethodWithAnyMethod.cs" />
    <Compile Include="ReplaceCountMethodWithCountOrLengthProperty.cs" />
    <Compile Include="ReplaceIfStatementWithReturnStatement.cs" />
<<<<<<< HEAD
=======
    <Compile Include="ReplaceReturnStatementWithExpressionStatement.cs" />
>>>>>>> ab4ed6d0
    <Compile Include="SortEnumMembers.cs" />
    <Compile Include="UnusedTypeParameter.cs" />
    <Compile Include="UseConditionalAccess.cs" />
    <Compile Include="UseElementAccessInsteadOfElementAt.cs" />
    <Compile Include="Tuple.cs" />
    <Compile Include="UseCoalesceExpression.cs" />
    <Compile Include="UseCompoundAssignment.cs" />
    <Compile Include="SimplifyBooleanComparison.cs" />
    <Compile Include="SimplifyConditionalExpression.cs" />
    <Compile Include="SimplifyNullableOfT.cs" />
    <Compile Include="ThrowingOfNewNotImplementedException.cs" />
    <Compile Include="UseAutoProperty2.cs" />
    <Compile Include="UseElementAccessInsteadOfFirst.cs" />
    <Compile Include="UseExplicitTypeInsteadOfVar.cs" />
    <Compile Include="UseExpressionBodiedMember.cs" />
    <Compile Include="UseGenericEventHandler.cs" />
    <Compile Include="UseNameOfOperator.cs" />
    <Compile Include="CallStringConcatInsteadOfStringJoin.cs" />
    <Compile Include="UseStringComparison.cs" />
    <Compile Include="UseStringIsNullOrEmptyMethod.cs" />
    <Compile Include="SimplifyLinqMethodChain.cs" />
    <Compile Include="UseCastMethodInsteadOfSelectMethod.cs" />
    <Compile Include="ReplaceIfStatementWithAssignment.cs" />
    <Compile Include="UseBitwiseOperationInsteadOfHasFlag.cs" />
    <Compile Include="ReplacePropertyWithAutoProperty.cs" />
    <Compile Include="UseCSharp6DictionaryInitializer.cs" />
    <Compile Include="UsePostfixUnaryOperatorInsteadOfAssignment.cs" />
    <Compile Include="CallConfigureAwait.cs" />
    <Compile Include="AvoidUsageOfUsingAliasDirective.cs" />
    <Compile Include="AvoidLockingOnPubliclyAccessibleInstance.cs" />
    <Compile Include="DeclareEachTypeInSeparateFile\DeclareEachTypeInSeparateFile.cs" />
    <Compile Include="UsePredefinedType.cs" />
    <Compile Include="NonAsynchronousMethodNameShouldNotEndWithAsync.cs" />
    <Compile Include="AvoidImplicitlyTypedArray.cs" />
    <Compile Include="AddDefaultAccessModifier.cs" />
    <Compile Include="AvoidInterpolatedStringWithNoInterpolation.cs" />
    <Compile Include="SimplifyLogicalNotExpression.cs" />
    <Compile Include="FormatDeclarationBraces.cs" />
    <Compile Include="RemoveRedundantParentheses.cs" />
    <Compile Include="Properties\AssemblyInfo.cs" />
    <Compile Include="UseStringLengthInsteadOfComparisonWithEmptyString.cs" />
    <Compile Include="UseVarInsteadOfExplicitType.cs" />
  </ItemGroup>
  <Import Project="$(MSBuildExtensionsPath32)\Microsoft\Portable\$(TargetFrameworkVersion)\Microsoft.Portable.CSharp.targets" />
  <!-- To modify your build process, add your task inside one of the targets below and uncomment it. 
       Other similar extension points exist, see Microsoft.Common.targets.
  <Target Name="BeforeBuild">
  </Target>
  <Target Name="AfterBuild">
  </Target>
  -->
</Project><|MERGE_RESOLUTION|>--- conflicted
+++ resolved
@@ -139,7 +139,6 @@
     <Compile Include="RemoveFileWithNoCode.cs" />
     <Compile Include="RemovePartialModifierFromTypeWithSinglePart.cs" />
     <Compile Include="RemoveRedundantAsOperator.cs" />
-    <Compile Include="RemoveInapplicableModifier.cs" />
     <Compile Include="RemoveRedundantBooleanLiteral.cs" />
     <Compile Include="RemoveRedundantBraces.cs" />
     <Compile Include="RemoveRedundantCast.cs" />
@@ -159,10 +158,6 @@
     <Compile Include="ReplaceCountMethodWithAnyMethod.cs" />
     <Compile Include="ReplaceCountMethodWithCountOrLengthProperty.cs" />
     <Compile Include="ReplaceIfStatementWithReturnStatement.cs" />
-<<<<<<< HEAD
-=======
-    <Compile Include="ReplaceReturnStatementWithExpressionStatement.cs" />
->>>>>>> ab4ed6d0
     <Compile Include="SortEnumMembers.cs" />
     <Compile Include="UnusedTypeParameter.cs" />
     <Compile Include="UseConditionalAccess.cs" />
