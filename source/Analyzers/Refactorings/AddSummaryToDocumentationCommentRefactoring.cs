﻿// Copyright (c) Josef Pihrt. All rights reserved. Licensed under the Apache License, Version 2.0. See License.txt in the project root for license information.

using System.Text;
using System.Threading;
using System.Threading.Tasks;
using Microsoft.CodeAnalysis;
using Microsoft.CodeAnalysis.CSharp;
using Microsoft.CodeAnalysis.CSharp.Syntax;
using Microsoft.CodeAnalysis.Diagnostics;
using Microsoft.CodeAnalysis.Text;
using Roslynator.CSharp;
using Roslynator.CSharp.Syntax;

namespace Roslynator.CSharp.Refactorings
{
    internal static class AddSummaryToDocumentationCommentRefactoring
    {
        public static void AnalyzeSingleLineDocumentationCommentTrivia(SyntaxNodeAnalysisContext context)
        {
            var documentationComment = (DocumentationCommentTriviaSyntax)context.Node;

            if (!IsPartOfMemberDeclaration(documentationComment))
                return;

            bool containsInheritDoc = false;
            bool containsIncludeOrExclude = false;
            bool containsSummaryElement = false;
            bool isFirst = true;

            foreach (XmlNodeSyntax node in documentationComment.Content)
            {
                XmlElementInfo info = SyntaxInfo.XmlElementInfo(node);
                if (info.Success)
                {
                    switch (info.ElementKind)
                    {
                        case XmlElementKind.Include:
                        case XmlElementKind.Exclude:
                            {
                                if (isFirst)
                                    containsIncludeOrExclude = true;

                                break;
                            }
                        case XmlElementKind.InheritDoc:
                            {
                                containsInheritDoc = true;
                                break;
                            }
                        case XmlElementKind.Summary:
                            {
                                if (info.IsEmptyElement || IsSummaryMissing((XmlElementSyntax)info.Element))
                                {
                                    context.ReportDiagnostic(
                                        DiagnosticDescriptors.AddSummaryToDocumentationComment,
                                        info.Element);
                                }

                                containsSummaryElement = true;
                                break;
                            }
                    }

                    if (isFirst)
                    {
                        isFirst = false;
                    }
                    else
                    {
                        containsIncludeOrExclude = false;
                    }

                    if (containsInheritDoc && containsSummaryElement)
                        break;
                }
            }

            if (!containsSummaryElement
                && !containsInheritDoc
                && !containsIncludeOrExclude)
            {
                context.ReportDiagnostic(
                    DiagnosticDescriptors.AddSummaryElementToDocumentationComment,
                    documentationComment);
            }
        }

        private static bool IsPartOfMemberDeclaration(DocumentationCommentTriviaSyntax documentationComment)
        {
            SyntaxNode node = (documentationComment as IStructuredTriviaSyntax)?.ParentTrivia.Token.Parent;

            if (node is MemberDeclarationSyntax)
                return true;

            return node is AttributeListSyntax
                && node.Parent is MemberDeclarationSyntax;
        }

        private static bool IsSummaryMissing(XmlElementSyntax summaryElement)
        {
            SyntaxList<XmlNodeSyntax> content = summaryElement.Content;

            if (content.Count == 0)
            {
                return true;
            }
            else if (content.Count == 1)
            {
                XmlNodeSyntax node = content.First();

                if (node.IsKind(SyntaxKind.XmlText))
                {
                    var xmlText = (XmlTextSyntax)node;

                    return xmlText.TextTokens.All(IsWhitespaceOrNewLine);
                }
            }

            return false;
        }

        private static bool IsWhitespaceOrNewLine(SyntaxToken token)
        {
            switch (token.Kind())
            {
                case SyntaxKind.XmlTextLiteralNewLineToken:
                    return true;
                case SyntaxKind.XmlTextLiteralToken:
                    return string.IsNullOrWhiteSpace(token.ValueText);
                default:
                    return false;
            }
        }

        public static async Task<Document> RefactorAsync(
            Document document,
            DocumentationCommentTriviaSyntax documentationComment,
            CancellationToken cancellationToken)
        {
            SyntaxList<XmlNodeSyntax> content = documentationComment.Content;

            SourceText sourceText = await document.GetTextAsync(cancellationToken).ConfigureAwait(false);

            TextLine line = sourceText.Lines[documentationComment.GetFullSpanStartLine(cancellationToken)];

<<<<<<< HEAD
            string indent = StringUtility.GetLeadingWhiteSpaceExceptNewLine(line.ToString());
=======
            string indent = StringUtility.GetLeadingWhitespaceExceptNewLine(line.ToString());
>>>>>>> 1e106e98

            TextChange textChange;

            if (content.Count == 1
                && content[0].IsKind(SyntaxKind.XmlText))
            {
                string text = content[0].ToString().Trim();

                string newText = CreateSummaryElement(indent, text);

                textChange = new TextChange(documentationComment.FullSpan, newText);
            }
            else
            {
                string newText = CreateSummaryElement(indent);

                textChange = new TextChange(new TextSpan(documentationComment.FullSpan.Start, 0), newText);
            }

            return await document.WithTextChangeAsync(textChange).ConfigureAwait(false);
        }

        private static string CreateSummaryElement(string indent, string text = null)
        {
            var sb = new StringBuilder();

            sb.AppendLine("/// <summary>");
            sb.Append(indent);
            sb.Append("/// ");
            sb.AppendLine(text);
            sb.Append(indent);
            sb.AppendLine("/// </summary>");

            if (text == null)
                sb.Append(indent);

            return sb.ToString();
        }
    }
}<|MERGE_RESOLUTION|>--- conflicted
+++ resolved
@@ -143,11 +143,7 @@
 
             TextLine line = sourceText.Lines[documentationComment.GetFullSpanStartLine(cancellationToken)];
 
-<<<<<<< HEAD
-            string indent = StringUtility.GetLeadingWhiteSpaceExceptNewLine(line.ToString());
-=======
             string indent = StringUtility.GetLeadingWhitespaceExceptNewLine(line.ToString());
->>>>>>> 1e106e98
 
             TextChange textChange;
 
