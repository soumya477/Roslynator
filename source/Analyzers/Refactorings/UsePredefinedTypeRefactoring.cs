﻿// Copyright (c) Josef Pihrt. All rights reserved. Licensed under the Apache License, Version 2.0. See License.txt in the project root for license information.

using System.Threading;
using System.Threading.Tasks;
using Microsoft.CodeAnalysis;
using Microsoft.CodeAnalysis.CSharp;
using Microsoft.CodeAnalysis.CSharp.Syntax;
using Microsoft.CodeAnalysis.Diagnostics;

namespace Roslynator.CSharp.Refactorings
{
    internal static class UsePredefinedTypeRefactoring
    {
        public static void AnalyzeIdentifierName(SyntaxNodeAnalysisContext context)
        {
            var identifierName = (IdentifierNameSyntax)context.Node;
<<<<<<< HEAD

            if (!identifierName.IsVar
                && !identifierName.IsParentKind(
                    SyntaxKind.SimpleMemberAccessExpression,
                    SyntaxKind.QualifiedName,
                    SyntaxKind.UsingDirective)
                && !identifierName.IsPartOfDocumentationComment()
                && !IsArgumentExpressionOfNameOfExpression(context, identifierName))
            {
                var typeSymbol = context.SemanticModel.GetSymbol(identifierName, context.CancellationToken) as ITypeSymbol;

                if (typeSymbol?.SupportsPredefinedType() == true)
                {
                    IAliasSymbol aliasSymbol = context.SemanticModel.GetAliasInfo(identifierName, context.CancellationToken);
=======

            if (identifierName.IsVar)
                return;
>>>>>>> 4acebedd

            if (identifierName.IsParentKind(
                SyntaxKind.SimpleMemberAccessExpression,
                SyntaxKind.QualifiedName,
                SyntaxKind.UsingDirective))
            {
                return;
            }

            if (!SupportsPredefinedType(identifierName))
                return;

            if (identifierName.IsPartOfDocumentationComment())
                return;

            if (IsArgumentExpressionOfNameOfExpression(context, identifierName))
                return;

            var typeSymbol = context.SemanticModel.GetSymbol(identifierName, context.CancellationToken) as ITypeSymbol;

            if (typeSymbol?.SupportsPredefinedType() != true)
                return;

            IAliasSymbol aliasSymbol = context.SemanticModel.GetAliasInfo(identifierName, context.CancellationToken);

            if (aliasSymbol != null)
                return;

            ReportDiagnostic(context, identifierName);
        }

        public static void AnalyzeXmlCrefAttribute(SyntaxNodeAnalysisContext context)
<<<<<<< HEAD
        {
            var xmlCrefAttribute = (XmlCrefAttributeSyntax)context.Node;

            CrefSyntax cref = xmlCrefAttribute.Cref;

            switch (cref?.Kind())
            {
                case SyntaxKind.NameMemberCref:
                    {
                        var nameMemberCref = (NameMemberCrefSyntax)cref;

                        TypeSyntax name = nameMemberCref.Name;

                        if (name?.IsKind(SyntaxKind.PredefinedType) == false
                            && IsFixable(context, name))
                        {
                            ReportDiagnostic(context, cref);
                        }

                        break;
                    }
                case SyntaxKind.QualifiedCref:
                    {
                        var qualifiedCref = (QualifiedCrefSyntax)cref;

                        MemberCrefSyntax memberCref = qualifiedCref.Member;

                        if (memberCref?.IsKind(SyntaxKind.NameMemberCref) == true)
                        {
                            var nameMemberCref = (NameMemberCrefSyntax)memberCref;

                            TypeSyntax name = nameMemberCref.Name;

                            if (name != null
                                && IsFixable(context, name))
                            {
                                ReportDiagnostic(context, cref);
                            }
                        }

                        break;
                    }
            }
        }

        private static bool IsFixable(SyntaxNodeAnalysisContext context, TypeSyntax name)
        {
            var typeSymbol = context.SemanticModel.GetSymbol(name, context.CancellationToken) as ITypeSymbol;

            if (typeSymbol?.SupportsPredefinedType() == true)
            {
                IAliasSymbol aliasSymbol = context.SemanticModel.GetAliasInfo(name, context.CancellationToken);

                return aliasSymbol == null;
            }

            return false;
        }

        public static void Analyze(SyntaxNodeAnalysisContext context, QualifiedNameSyntax qualifiedName)
        {
            if (!qualifiedName.IsParentKind(SyntaxKind.UsingDirective)
                && !IsArgumentExpressionOfNameOfExpression(context, qualifiedName))
=======
        {
            var xmlCrefAttribute = (XmlCrefAttributeSyntax)context.Node;

            CrefSyntax cref = xmlCrefAttribute.Cref;

            switch (cref?.Kind())
>>>>>>> 4acebedd
            {
                case SyntaxKind.NameMemberCref:
                    {
                        Analyze(context, cref, (NameMemberCrefSyntax)cref);
                        break;
                    }
                case SyntaxKind.QualifiedCref:
                    {
                        var qualifiedCref = (QualifiedCrefSyntax)cref;

                        MemberCrefSyntax memberCref = qualifiedCref.Member;

                        if (memberCref?.IsKind(SyntaxKind.NameMemberCref) != true)
                            break;

<<<<<<< HEAD
                if (typeSymbol?.SupportsPredefinedType() == true)
                {
                    ReportDiagnostic(context, qualifiedName);
                }
=======
                        Analyze(context, cref, (NameMemberCrefSyntax)memberCref);
                        break;
                    }
>>>>>>> 4acebedd
            }
        }

        private static void Analyze(SyntaxNodeAnalysisContext context, CrefSyntax cref, NameMemberCrefSyntax nameMemberCref)
        {
            if (!(nameMemberCref.Name is IdentifierNameSyntax identifierName))
                return;

            if (!SupportsPredefinedType(identifierName))
                return;

            var typeSymbol = context.SemanticModel.GetSymbol(identifierName, context.CancellationToken) as ITypeSymbol;

            if (typeSymbol?.SupportsPredefinedType() != true)
                return;

            IAliasSymbol aliasSymbol = context.SemanticModel.GetAliasInfo(identifierName, context.CancellationToken);

            if (aliasSymbol != null)
                return;

            ReportDiagnostic(context, cref);
        }

        public static void Analyze(SyntaxNodeAnalysisContext context, QualifiedNameSyntax qualifiedName)
        {
            if (qualifiedName.IsParentKind(SyntaxKind.UsingDirective))
                return;

            if (!(qualifiedName.Right is IdentifierNameSyntax identifierName))
                return;

            if (!SupportsPredefinedType(identifierName))
                return;

            if (IsArgumentExpressionOfNameOfExpression(context, qualifiedName))
                return;

            var typeSymbol = context.SemanticModel.GetSymbol(qualifiedName, context.CancellationToken) as ITypeSymbol;

            if (typeSymbol?.SupportsPredefinedType() != true)
                return;

            ReportDiagnostic(context, qualifiedName);
        }

        public static void Analyze(SyntaxNodeAnalysisContext context, MemberAccessExpressionSyntax memberAccess)
        {
            if (memberAccess.IsParentKind(SyntaxKind.SimpleMemberAccessExpression))
                return;

            ExpressionSyntax expression = memberAccess.Expression;

            if (expression == null)
                return;

            SyntaxKind kind = expression.Kind();

            if (kind == SyntaxKind.IdentifierName)
            {
                if (!SupportsPredefinedType((IdentifierNameSyntax)expression))
                    return;
            }
            else if (kind == SyntaxKind.SimpleMemberAccessExpression)
            {
                memberAccess = (MemberAccessExpressionSyntax)expression;

                if (!(memberAccess.Name is IdentifierNameSyntax identifierName))
                    return;

<<<<<<< HEAD
                    if (typeSymbol?.SupportsPredefinedType() == true)
                    {
                        IAliasSymbol aliasSymbol = context.SemanticModel.GetAliasInfo(expression, context.CancellationToken);
=======
                if (!SupportsPredefinedType(identifierName))
                    return;
            }
            else
            {
                return;
            }
>>>>>>> 4acebedd

            var typeSymbol = context.SemanticModel.GetSymbol(expression, context.CancellationToken) as ITypeSymbol;

            if (typeSymbol?.SupportsPredefinedType() != true)
                return;

            IAliasSymbol aliasSymbol = context.SemanticModel.GetAliasInfo(expression, context.CancellationToken);

            if (aliasSymbol != null)
                return;

            ReportDiagnostic(context, expression);
        }

        private static bool IsArgumentExpressionOfNameOfExpression(SyntaxNodeAnalysisContext context, SyntaxNode node)
        {
            SyntaxNode parent = node.Parent;

            if (parent?.IsKind(SyntaxKind.Argument) != true)
                return false;

            parent = parent.Parent;

            if (parent?.IsKind(SyntaxKind.ArgumentList) != true)
                return false;

            parent = parent.Parent;

            return parent != null
                && CSharpUtility.IsNameOfExpression(parent, context.SemanticModel, context.CancellationToken);
        }

        private static bool SupportsPredefinedType(IdentifierNameSyntax identifierName)
        {
            if (identifierName == null)
                return false;

            switch (identifierName.Identifier.ValueText)
            {
                case "Object":
                case "Boolean":
                case "Char":
                case "SByte":
                case "Byte":
                case "Int16":
                case "UInt16":
                case "Int32":
                case "UInt32":
                case "Int64":
                case "UInt64":
                case "Decimal":
                case "Single":
                case "Double":
                case "String":
                    return true;
                default:
                    return false;
            }
        }

<<<<<<< HEAD
        private static bool IsArgumentExpressionOfNameOfExpression(SyntaxNodeAnalysisContext context, SyntaxNode node)
        {
            SyntaxNode parent = node.Parent;

            if (parent?.IsKind(SyntaxKind.Argument) == true)
            {
                parent = parent.Parent;

                if (parent?.IsKind(SyntaxKind.ArgumentList) == true)
                {
                    parent = parent.Parent;

                    return parent != null
                        && CSharpUtility.IsNameOfExpression(parent, context.SemanticModel, context.CancellationToken);
                }
            }

            return false;
        }

=======
>>>>>>> 4acebedd
        private static void ReportDiagnostic(SyntaxNodeAnalysisContext context, SyntaxNode node)
        {
            context.ReportDiagnostic(DiagnosticDescriptors.UsePredefinedType, node);
        }

        public static Task<Document> RefactorAsync(
            Document document,
            SyntaxNode node,
            ITypeSymbol typeSymbol,
            CancellationToken cancellationToken = default(CancellationToken))
        {
            SyntaxNode newNode = GetNewNode(node, typeSymbol.ToTypeSyntax())
                .WithTriviaFrom(node)
                .WithFormatterAnnotation();

            return document.ReplaceNodeAsync(node, newNode, cancellationToken);
        }

        private static SyntaxNode GetNewNode(SyntaxNode node, TypeSyntax type)
        {
            switch (node.Kind())
            {
                case SyntaxKind.NameMemberCref:
                case SyntaxKind.QualifiedCref:
                    return SyntaxFactory.NameMemberCref(type);
                default:
                    return type;
            }
        }
    }
}<|MERGE_RESOLUTION|>--- conflicted
+++ resolved
@@ -14,26 +14,9 @@
         public static void AnalyzeIdentifierName(SyntaxNodeAnalysisContext context)
         {
             var identifierName = (IdentifierNameSyntax)context.Node;
-<<<<<<< HEAD
-
-            if (!identifierName.IsVar
-                && !identifierName.IsParentKind(
-                    SyntaxKind.SimpleMemberAccessExpression,
-                    SyntaxKind.QualifiedName,
-                    SyntaxKind.UsingDirective)
-                && !identifierName.IsPartOfDocumentationComment()
-                && !IsArgumentExpressionOfNameOfExpression(context, identifierName))
-            {
-                var typeSymbol = context.SemanticModel.GetSymbol(identifierName, context.CancellationToken) as ITypeSymbol;
-
-                if (typeSymbol?.SupportsPredefinedType() == true)
-                {
-                    IAliasSymbol aliasSymbol = context.SemanticModel.GetAliasInfo(identifierName, context.CancellationToken);
-=======
 
             if (identifierName.IsVar)
                 return;
->>>>>>> 4acebedd
 
             if (identifierName.IsParentKind(
                 SyntaxKind.SimpleMemberAccessExpression,
@@ -66,78 +49,12 @@
         }
 
         public static void AnalyzeXmlCrefAttribute(SyntaxNodeAnalysisContext context)
-<<<<<<< HEAD
         {
             var xmlCrefAttribute = (XmlCrefAttributeSyntax)context.Node;
 
             CrefSyntax cref = xmlCrefAttribute.Cref;
 
             switch (cref?.Kind())
-            {
-                case SyntaxKind.NameMemberCref:
-                    {
-                        var nameMemberCref = (NameMemberCrefSyntax)cref;
-
-                        TypeSyntax name = nameMemberCref.Name;
-
-                        if (name?.IsKind(SyntaxKind.PredefinedType) == false
-                            && IsFixable(context, name))
-                        {
-                            ReportDiagnostic(context, cref);
-                        }
-
-                        break;
-                    }
-                case SyntaxKind.QualifiedCref:
-                    {
-                        var qualifiedCref = (QualifiedCrefSyntax)cref;
-
-                        MemberCrefSyntax memberCref = qualifiedCref.Member;
-
-                        if (memberCref?.IsKind(SyntaxKind.NameMemberCref) == true)
-                        {
-                            var nameMemberCref = (NameMemberCrefSyntax)memberCref;
-
-                            TypeSyntax name = nameMemberCref.Name;
-
-                            if (name != null
-                                && IsFixable(context, name))
-                            {
-                                ReportDiagnostic(context, cref);
-                            }
-                        }
-
-                        break;
-                    }
-            }
-        }
-
-        private static bool IsFixable(SyntaxNodeAnalysisContext context, TypeSyntax name)
-        {
-            var typeSymbol = context.SemanticModel.GetSymbol(name, context.CancellationToken) as ITypeSymbol;
-
-            if (typeSymbol?.SupportsPredefinedType() == true)
-            {
-                IAliasSymbol aliasSymbol = context.SemanticModel.GetAliasInfo(name, context.CancellationToken);
-
-                return aliasSymbol == null;
-            }
-
-            return false;
-        }
-
-        public static void Analyze(SyntaxNodeAnalysisContext context, QualifiedNameSyntax qualifiedName)
-        {
-            if (!qualifiedName.IsParentKind(SyntaxKind.UsingDirective)
-                && !IsArgumentExpressionOfNameOfExpression(context, qualifiedName))
-=======
-        {
-            var xmlCrefAttribute = (XmlCrefAttributeSyntax)context.Node;
-
-            CrefSyntax cref = xmlCrefAttribute.Cref;
-
-            switch (cref?.Kind())
->>>>>>> 4acebedd
             {
                 case SyntaxKind.NameMemberCref:
                     {
@@ -153,16 +70,9 @@
                         if (memberCref?.IsKind(SyntaxKind.NameMemberCref) != true)
                             break;
 
-<<<<<<< HEAD
-                if (typeSymbol?.SupportsPredefinedType() == true)
-                {
-                    ReportDiagnostic(context, qualifiedName);
-                }
-=======
                         Analyze(context, cref, (NameMemberCrefSyntax)memberCref);
                         break;
                     }
->>>>>>> 4acebedd
             }
         }
 
@@ -233,11 +143,6 @@
                 if (!(memberAccess.Name is IdentifierNameSyntax identifierName))
                     return;
 
-<<<<<<< HEAD
-                    if (typeSymbol?.SupportsPredefinedType() == true)
-                    {
-                        IAliasSymbol aliasSymbol = context.SemanticModel.GetAliasInfo(expression, context.CancellationToken);
-=======
                 if (!SupportsPredefinedType(identifierName))
                     return;
             }
@@ -245,7 +150,6 @@
             {
                 return;
             }
->>>>>>> 4acebedd
 
             var typeSymbol = context.SemanticModel.GetSymbol(expression, context.CancellationToken) as ITypeSymbol;
 
@@ -306,29 +210,6 @@
             }
         }
 
-<<<<<<< HEAD
-        private static bool IsArgumentExpressionOfNameOfExpression(SyntaxNodeAnalysisContext context, SyntaxNode node)
-        {
-            SyntaxNode parent = node.Parent;
-
-            if (parent?.IsKind(SyntaxKind.Argument) == true)
-            {
-                parent = parent.Parent;
-
-                if (parent?.IsKind(SyntaxKind.ArgumentList) == true)
-                {
-                    parent = parent.Parent;
-
-                    return parent != null
-                        && CSharpUtility.IsNameOfExpression(parent, context.SemanticModel, context.CancellationToken);
-                }
-            }
-
-            return false;
-        }
-
-=======
->>>>>>> 4acebedd
         private static void ReportDiagnostic(SyntaxNodeAnalysisContext context, SyntaxNode node)
         {
             context.ReportDiagnostic(DiagnosticDescriptors.UsePredefinedType, node);
