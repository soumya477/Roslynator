﻿// Copyright (c) Josef Pihrt. All rights reserved. Licensed under the Apache License, Version 2.0. See License.txt in the project root for license information.

using System.Collections.Generic;
using System.Collections.Immutable;
using System.Diagnostics;
using Microsoft.CodeAnalysis;
using Microsoft.CodeAnalysis.CSharp;
using Microsoft.CodeAnalysis.CSharp.Syntax;
using Microsoft.CodeAnalysis.Diagnostics;
using Roslynator.CSharp;
<<<<<<< HEAD
using Roslynator.CSharp.Comparers;
=======
>>>>>>> 4acebedd

namespace Roslynator.CSharp.Refactorings
{
    internal static class AddStaticModifierToAllPartialClassDeclarationsRefactoring
    {
        public static void Analyze(SymbolAnalysisContext context, INamedTypeSymbol symbol)
        {
            if (symbol.IsClass()
                && symbol.IsStatic
                && !symbol.IsImplicitClass
                && !symbol.IsImplicitlyDeclared)
            {
                ImmutableArray<SyntaxReference> syntaxReferences = symbol.DeclaringSyntaxReferences;

                if (syntaxReferences.Length > 1)
                {
                    bool isStatic = false;
                    List<ClassDeclarationSyntax> classDeclarations = null;

                    foreach (SyntaxReference syntaxReference in syntaxReferences)
                    {
                        SyntaxNode node = syntaxReference.GetSyntax(context.CancellationToken);

                        Debug.Assert(node.IsKind(SyntaxKind.ClassDeclaration), node.Kind().ToString());

                        if (node.IsKind(SyntaxKind.ClassDeclaration))
                        {
                            var classDeclaration = (ClassDeclarationSyntax)node;
                            SyntaxTokenList modifiers = classDeclaration.Modifiers;

                            if (modifiers.Contains(SyntaxKind.StaticKeyword))
                            {
                                isStatic = true;
                            }
                            else if (!classDeclaration.ContainsDirectives(modifiers.Span))
                            {
                                (classDeclarations ?? (classDeclarations = new List<ClassDeclarationSyntax>())).Add(classDeclaration);
                            }
                        }
                    }

                    if (isStatic
                        && classDeclarations != null)
                    {
                        foreach (ClassDeclarationSyntax classDeclaration in classDeclarations)
                        {
                            context.ReportDiagnostic(
                                DiagnosticDescriptors.AddStaticModifierToAllPartialClassDeclarations,
                                classDeclaration.Identifier);
                        }
                    }
                }
            }
        }
<<<<<<< HEAD

        public static Task<Document> RefactorAsync(
            Document document,
            ClassDeclarationSyntax classDeclaration,
            CancellationToken cancellationToken = default(CancellationToken))
        {
            return document.InsertModifierAsync(
                classDeclaration,
                SyntaxKind.StaticKeyword,
                ModifierComparer.Instance,
                cancellationToken);
        }
=======
>>>>>>> 4acebedd
    }
}<|MERGE_RESOLUTION|>--- conflicted
+++ resolved
@@ -8,10 +8,7 @@
 using Microsoft.CodeAnalysis.CSharp.Syntax;
 using Microsoft.CodeAnalysis.Diagnostics;
 using Roslynator.CSharp;
-<<<<<<< HEAD
 using Roslynator.CSharp.Comparers;
-=======
->>>>>>> 4acebedd
 
 namespace Roslynator.CSharp.Refactorings
 {
@@ -66,20 +63,5 @@
                 }
             }
         }
-<<<<<<< HEAD
-
-        public static Task<Document> RefactorAsync(
-            Document document,
-            ClassDeclarationSyntax classDeclaration,
-            CancellationToken cancellationToken = default(CancellationToken))
-        {
-            return document.InsertModifierAsync(
-                classDeclaration,
-                SyntaxKind.StaticKeyword,
-                ModifierComparer.Instance,
-                cancellationToken);
-        }
-=======
->>>>>>> 4acebedd
     }
 }