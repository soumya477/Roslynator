﻿// Copyright (c) Josef Pihrt. All rights reserved. Licensed under the Apache License, Version 2.0. See License.txt in the project root for license information.

using System;
using System.Collections.Immutable;
using System.Linq;
using Microsoft.CodeAnalysis;
using Microsoft.CodeAnalysis.CSharp;
using Microsoft.CodeAnalysis.CSharp.Syntax;
using Microsoft.CodeAnalysis.Diagnostics;
using Roslynator.CSharp;
using Roslynator.CSharp.Refactorings;

namespace Roslynator.CSharp.DiagnosticAnalyzers
{
    [DiagnosticAnalyzer(LanguageNames.CSharp)]
    public class UseExpressionBodiedMemberDiagnosticAnalyzer : BaseDiagnosticAnalyzer
    {
        public override ImmutableArray<DiagnosticDescriptor> SupportedDiagnostics
        {
            get
            {
                return ImmutableArray.Create(
                    DiagnosticDescriptors.UseExpressionBodiedMember,
                    DiagnosticDescriptors.UseExpressionBodiedMemberFadeOut);
            }
        }

        public override void Initialize(AnalysisContext context)
        {
            if (context == null)
                throw new ArgumentNullException(nameof(context));

            base.Initialize(context);
            context.EnableConcurrentExecution();

            context.RegisterSyntaxNodeAction(AnalyzeMethodDeclaration, SyntaxKind.MethodDeclaration);
            context.RegisterSyntaxNodeAction(AnalyzeOperatorDeclaration, SyntaxKind.OperatorDeclaration);
            context.RegisterSyntaxNodeAction(AnalyzeConversionOperatorDeclaration, SyntaxKind.ConversionOperatorDeclaration);
            context.RegisterSyntaxNodeAction(AnalyzeConstructorDeclaration, SyntaxKind.ConstructorDeclaration);
            context.RegisterSyntaxNodeAction(AnalyzeDestructorDeclaration, SyntaxKind.DestructorDeclaration);
            context.RegisterSyntaxNodeAction(AnalyzeLocalFunctionStatement, SyntaxKind.LocalFunctionStatement);
            context.RegisterSyntaxNodeAction(AnalyzeAccessorDeclaration, SyntaxKind.GetAccessorDeclaration);
            context.RegisterSyntaxNodeAction(AnalyzeAccessorDeclaration, SyntaxKind.SetAccessorDeclaration);
        }

        private void AnalyzeMethodDeclaration(SyntaxNodeAnalysisContext context)
        {
            var method = (MethodDeclarationSyntax)context.Node;

            if (method.ExpressionBody == null)
            {
                BlockSyntax body = method.Body;

                ExpressionSyntax expression = UseExpressionBodiedMemberRefactoring.GetExpression(body);

                if (expression != null)
                    AnalyzeExpression(context, body, expression);
            }
        }

        private void AnalyzeOperatorDeclaration(SyntaxNodeAnalysisContext context)
        {
            var declaration = (OperatorDeclarationSyntax)context.Node;

            if (declaration.ExpressionBody == null)
                AnalyzeBody(context, declaration.Body);
        }

        private void AnalyzeConversionOperatorDeclaration(SyntaxNodeAnalysisContext context)
        {
            var declaration = (ConversionOperatorDeclarationSyntax)context.Node;

            if (declaration.ExpressionBody == null)
                AnalyzeBody(context, declaration.Body);
        }

        private void AnalyzeConstructorDeclaration(SyntaxNodeAnalysisContext context)
        {
<<<<<<< HEAD
            var declaration = (PropertyDeclarationSyntax)context.Node;
=======
            var declaration = (ConstructorDeclarationSyntax)context.Node;

            if (declaration.ExpressionBody == null)
            {
                BlockSyntax body = declaration.Body;

                ExpressionSyntax expression = UseExpressionBodiedMemberRefactoring.GetExpression(body);

                if (expression != null)
                    AnalyzeExpression(context, body, expression);
            }
        }

        private void AnalyzeDestructorDeclaration(SyntaxNodeAnalysisContext context)
        {
            var declaration = (DestructorDeclarationSyntax)context.Node;
>>>>>>> 4acebedd

            if (declaration.ExpressionBody == null)
            {
                BlockSyntax body = declaration.Body;

                ExpressionSyntax expression = UseExpressionBodiedMemberRefactoring.GetExpression(body);

                if (expression != null)
                    AnalyzeExpression(context, body, expression);
            }
        }

        private void AnalyzeLocalFunctionStatement(SyntaxNodeAnalysisContext context)
        {
<<<<<<< HEAD
            var declaration = (IndexerDeclarationSyntax)context.Node;
=======
            var localFunctionStatement = (LocalFunctionStatementSyntax)context.Node;

            if (localFunctionStatement.ExpressionBody == null)
            {
                BlockSyntax body = localFunctionStatement.Body;
>>>>>>> 4acebedd

                ExpressionSyntax expression = UseExpressionBodiedMemberRefactoring.GetExpression(body);

                if (expression != null)
                    AnalyzeExpression(context, body, expression);
            }
        }

        private void AnalyzeAccessorDeclaration(SyntaxNodeAnalysisContext context)
        {
            var accessor = (AccessorDeclarationSyntax)context.Node;

            if (accessor.ExpressionBody == null
                && !accessor.AttributeLists.Any())
            {
                BlockSyntax body = accessor.Body;

                ExpressionSyntax expression = UseExpressionBodiedMemberRefactoring.GetExpression(body);

                if (expression?.IsSingleLine() == true)
                {
                    if (accessor.Parent is AccessorListSyntax accessorList)
                    {
                        SyntaxList<AccessorDeclarationSyntax> accessors = accessorList.Accessors;

                        if (accessors.Count == 1
                            && accessors.First().IsKind(SyntaxKind.GetAccessorDeclaration))
                        {
                            if (accessorList.DescendantTrivia().All(f => f.IsWhitespaceOrEndOfLineTrivia()))
                            {
                                ReportDiagnostic(context, accessorList, expression);
                                context.ReportToken(DiagnosticDescriptors.UseExpressionBodiedMemberFadeOut, accessor.Keyword);
                                context.ReportBraces(DiagnosticDescriptors.UseExpressionBodiedMemberFadeOut, body);
                            }

                            return;
                        }
                    }

                    if (accessor.DescendantTrivia().All(f => f.IsWhitespaceOrEndOfLineTrivia()))
                        ReportDiagnostic(context, body, expression);
                }
            }
        }

        private static void AnalyzeBody(SyntaxNodeAnalysisContext context, BlockSyntax body)
        {
            ExpressionSyntax expression = UseExpressionBodiedMemberRefactoring.GetReturnExpression(body);

            if (expression != null)
                AnalyzeExpression(context, body, expression);
        }

        private static void AnalyzeExpression(SyntaxNodeAnalysisContext context, BlockSyntax block, ExpressionSyntax expression)
        {
            if (block.DescendantTrivia().All(f => f.IsWhitespaceOrEndOfLineTrivia())
                && expression.IsSingleLine())
            {
                ReportDiagnostic(context, block, expression);
            }
        }

        private static void ReportDiagnostic(SyntaxNodeAnalysisContext context, BlockSyntax block, ExpressionSyntax expression)
        {
            context.ReportDiagnostic(
                DiagnosticDescriptors.UseExpressionBodiedMember,
                block);

            SyntaxNode parent = expression.Parent;

            if (parent.IsKind(SyntaxKind.ReturnStatement))
                context.ReportToken(DiagnosticDescriptors.UseExpressionBodiedMemberFadeOut, ((ReturnStatementSyntax)parent).ReturnKeyword);

<<<<<<< HEAD
                context.ReportToken(FadeOutDescriptor, accessor.Keyword);
                context.ReportBraces(FadeOutDescriptor, accessorList);
            }
=======
            context.ReportBraces(DiagnosticDescriptors.UseExpressionBodiedMemberFadeOut, block);
>>>>>>> 4acebedd
        }

        private static void ReportDiagnostic(SyntaxNodeAnalysisContext context, AccessorListSyntax accessorList, ExpressionSyntax expression)
        {
            context.ReportDiagnostic(
                DiagnosticDescriptors.UseExpressionBodiedMember,
<<<<<<< HEAD
                block);
=======
                accessorList);
>>>>>>> 4acebedd

            SyntaxNode parent = expression.Parent;

            if (parent.IsKind(SyntaxKind.ReturnStatement))
<<<<<<< HEAD
                context.ReportToken(FadeOutDescriptor, ((ReturnStatementSyntax)parent).ReturnKeyword);

            context.ReportBraces(FadeOutDescriptor, block);
=======
                context.ReportToken(DiagnosticDescriptors.UseExpressionBodiedMemberFadeOut, ((ReturnStatementSyntax)parent).ReturnKeyword);

            context.ReportBraces(DiagnosticDescriptors.UseExpressionBodiedMemberFadeOut, accessorList);
>>>>>>> 4acebedd
        }
    }
}<|MERGE_RESOLUTION|>--- conflicted
+++ resolved
@@ -36,11 +36,6 @@
             context.RegisterSyntaxNodeAction(AnalyzeMethodDeclaration, SyntaxKind.MethodDeclaration);
             context.RegisterSyntaxNodeAction(AnalyzeOperatorDeclaration, SyntaxKind.OperatorDeclaration);
             context.RegisterSyntaxNodeAction(AnalyzeConversionOperatorDeclaration, SyntaxKind.ConversionOperatorDeclaration);
-            context.RegisterSyntaxNodeAction(AnalyzeConstructorDeclaration, SyntaxKind.ConstructorDeclaration);
-            context.RegisterSyntaxNodeAction(AnalyzeDestructorDeclaration, SyntaxKind.DestructorDeclaration);
-            context.RegisterSyntaxNodeAction(AnalyzeLocalFunctionStatement, SyntaxKind.LocalFunctionStatement);
-            context.RegisterSyntaxNodeAction(AnalyzeAccessorDeclaration, SyntaxKind.GetAccessorDeclaration);
-            context.RegisterSyntaxNodeAction(AnalyzeAccessorDeclaration, SyntaxKind.SetAccessorDeclaration);
         }
 
         private void AnalyzeMethodDeclaration(SyntaxNodeAnalysisContext context)
@@ -74,96 +69,6 @@
                 AnalyzeBody(context, declaration.Body);
         }
 
-        private void AnalyzeConstructorDeclaration(SyntaxNodeAnalysisContext context)
-        {
-<<<<<<< HEAD
-            var declaration = (PropertyDeclarationSyntax)context.Node;
-=======
-            var declaration = (ConstructorDeclarationSyntax)context.Node;
-
-            if (declaration.ExpressionBody == null)
-            {
-                BlockSyntax body = declaration.Body;
-
-                ExpressionSyntax expression = UseExpressionBodiedMemberRefactoring.GetExpression(body);
-
-                if (expression != null)
-                    AnalyzeExpression(context, body, expression);
-            }
-        }
-
-        private void AnalyzeDestructorDeclaration(SyntaxNodeAnalysisContext context)
-        {
-            var declaration = (DestructorDeclarationSyntax)context.Node;
->>>>>>> 4acebedd
-
-            if (declaration.ExpressionBody == null)
-            {
-                BlockSyntax body = declaration.Body;
-
-                ExpressionSyntax expression = UseExpressionBodiedMemberRefactoring.GetExpression(body);
-
-                if (expression != null)
-                    AnalyzeExpression(context, body, expression);
-            }
-        }
-
-        private void AnalyzeLocalFunctionStatement(SyntaxNodeAnalysisContext context)
-        {
-<<<<<<< HEAD
-            var declaration = (IndexerDeclarationSyntax)context.Node;
-=======
-            var localFunctionStatement = (LocalFunctionStatementSyntax)context.Node;
-
-            if (localFunctionStatement.ExpressionBody == null)
-            {
-                BlockSyntax body = localFunctionStatement.Body;
->>>>>>> 4acebedd
-
-                ExpressionSyntax expression = UseExpressionBodiedMemberRefactoring.GetExpression(body);
-
-                if (expression != null)
-                    AnalyzeExpression(context, body, expression);
-            }
-        }
-
-        private void AnalyzeAccessorDeclaration(SyntaxNodeAnalysisContext context)
-        {
-            var accessor = (AccessorDeclarationSyntax)context.Node;
-
-            if (accessor.ExpressionBody == null
-                && !accessor.AttributeLists.Any())
-            {
-                BlockSyntax body = accessor.Body;
-
-                ExpressionSyntax expression = UseExpressionBodiedMemberRefactoring.GetExpression(body);
-
-                if (expression?.IsSingleLine() == true)
-                {
-                    if (accessor.Parent is AccessorListSyntax accessorList)
-                    {
-                        SyntaxList<AccessorDeclarationSyntax> accessors = accessorList.Accessors;
-
-                        if (accessors.Count == 1
-                            && accessors.First().IsKind(SyntaxKind.GetAccessorDeclaration))
-                        {
-                            if (accessorList.DescendantTrivia().All(f => f.IsWhitespaceOrEndOfLineTrivia()))
-                            {
-                                ReportDiagnostic(context, accessorList, expression);
-                                context.ReportToken(DiagnosticDescriptors.UseExpressionBodiedMemberFadeOut, accessor.Keyword);
-                                context.ReportBraces(DiagnosticDescriptors.UseExpressionBodiedMemberFadeOut, body);
-                            }
-
-                            return;
-                        }
-                    }
-
-                    if (accessor.DescendantTrivia().All(f => f.IsWhitespaceOrEndOfLineTrivia()))
-                        ReportDiagnostic(context, body, expression);
-                }
-            }
-        }
-
         private static void AnalyzeBody(SyntaxNodeAnalysisContext context, BlockSyntax body)
         {
             ExpressionSyntax expression = UseExpressionBodiedMemberRefactoring.GetReturnExpression(body);
@@ -192,37 +97,7 @@
             if (parent.IsKind(SyntaxKind.ReturnStatement))
                 context.ReportToken(DiagnosticDescriptors.UseExpressionBodiedMemberFadeOut, ((ReturnStatementSyntax)parent).ReturnKeyword);
 
-<<<<<<< HEAD
-                context.ReportToken(FadeOutDescriptor, accessor.Keyword);
-                context.ReportBraces(FadeOutDescriptor, accessorList);
-            }
-=======
             context.ReportBraces(DiagnosticDescriptors.UseExpressionBodiedMemberFadeOut, block);
->>>>>>> 4acebedd
-        }
-
-        private static void ReportDiagnostic(SyntaxNodeAnalysisContext context, AccessorListSyntax accessorList, ExpressionSyntax expression)
-        {
-            context.ReportDiagnostic(
-                DiagnosticDescriptors.UseExpressionBodiedMember,
-<<<<<<< HEAD
-                block);
-=======
-                accessorList);
->>>>>>> 4acebedd
-
-            SyntaxNode parent = expression.Parent;
-
-            if (parent.IsKind(SyntaxKind.ReturnStatement))
-<<<<<<< HEAD
-                context.ReportToken(FadeOutDescriptor, ((ReturnStatementSyntax)parent).ReturnKeyword);
-
-            context.ReportBraces(FadeOutDescriptor, block);
-=======
-                context.ReportToken(DiagnosticDescriptors.UseExpressionBodiedMemberFadeOut, ((ReturnStatementSyntax)parent).ReturnKeyword);
-
-            context.ReportBraces(DiagnosticDescriptors.UseExpressionBodiedMemberFadeOut, accessorList);
->>>>>>> 4acebedd
         }
     }
 }