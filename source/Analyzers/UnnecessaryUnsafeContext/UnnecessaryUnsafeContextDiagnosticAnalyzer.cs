--- conflicted
+++ resolved
@@ -27,19 +27,10 @@
             context.EnableConcurrentExecution();
 
             context.RegisterSyntaxNodeAction(AnalyzeUnsafeStatement, SyntaxKind.UnsafeStatement);
-<<<<<<< HEAD
-
-            context.RegisterSyntaxNodeAction(AnalyzeClassDeclaration, SyntaxKind.ClassDeclaration);
-            context.RegisterSyntaxNodeAction(AnalyzeStructDeclaration, SyntaxKind.StructDeclaration);
-            context.RegisterSyntaxNodeAction(AnalyzeInterfaceDeclaration, SyntaxKind.InterfaceDeclaration);
-
-=======
             context.RegisterSyntaxNodeAction(AnalyzeTypeDeclaration, SyntaxKind.ClassDeclaration);
             context.RegisterSyntaxNodeAction(AnalyzeTypeDeclaration, SyntaxKind.StructDeclaration);
             context.RegisterSyntaxNodeAction(AnalyzeTypeDeclaration, SyntaxKind.InterfaceDeclaration);
             context.RegisterSyntaxNodeAction(AnalyzeDelegateDeclaration, SyntaxKind.DelegateDeclaration);
-            context.RegisterSyntaxNodeAction(AnalyzeLocalFunctionStatement, SyntaxKind.LocalFunctionStatement);
->>>>>>> e73e06d1
             context.RegisterSyntaxNodeAction(AnalyzeMethodDeclaration, SyntaxKind.MethodDeclaration);
             context.RegisterSyntaxNodeAction(AnalyzeOperatorDeclaration, SyntaxKind.OperatorDeclaration);
             context.RegisterSyntaxNodeAction(AnalyzeConversionOperatorDeclaration, SyntaxKind.ConversionOperatorDeclaration);
