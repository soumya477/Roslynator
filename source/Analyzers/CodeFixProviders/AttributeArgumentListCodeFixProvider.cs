﻿// Copyright (c) Josef Pihrt. All rights reserved. Licensed under the Apache License, Version 2.0. See License.txt in the project root for license information.

using System.Collections.Immutable;
using System.Composition;
using System.Threading.Tasks;
using Microsoft.CodeAnalysis;
using Microsoft.CodeAnalysis.CodeActions;
using Microsoft.CodeAnalysis.CodeFixes;
using Microsoft.CodeAnalysis.CSharp.Syntax;

namespace Roslynator.CSharp.CodeFixes
{
    [ExportCodeFixProvider(LanguageNames.CSharp, Name = nameof(AttributeArgumentListCodeFixProvider))]
    [Shared]
    public class AttributeArgumentListCodeFixProvider : BaseCodeFixProvider
    {
        public sealed override ImmutableArray<string> FixableDiagnosticIds
        {
            get { return ImmutableArray.Create(DiagnosticIdentifiers.RemoveArgumentListFromAttribute); }
        }

        public sealed override async Task RegisterCodeFixesAsync(CodeFixContext context)
        {
            SyntaxNode root = await context.GetSyntaxRootAsync().ConfigureAwait(false);

            if (!TryFindFirstAncestorOrSelf(root, context.Span, out AttributeArgumentListSyntax attributeArgumentList))
                return;

            CodeAction codeAction = CodeAction.Create(
<<<<<<< HEAD
                "Remove empty argument list",
                cancellationToken => RemoveEmptyAttributeArgumentListRefactoring.RefactorAsync(context.Document, attributeArgumentList, cancellationToken),
                GetEquivalenceKey(DiagnosticIdentifiers.RemoveEmptyAttributeArgumentList));
=======
                "Remove parentheses",
                cancellationToken => context.Document.RemoveNodeAsync(attributeArgumentList, SyntaxRemoveOptions.KeepNoTrivia, cancellationToken),
                GetEquivalenceKey(DiagnosticIdentifiers.RemoveArgumentListFromAttribute));
>>>>>>> 4acebedd

            context.RegisterCodeFix(codeAction, context.Diagnostics);
        }
    }
}<|MERGE_RESOLUTION|>--- conflicted
+++ resolved
@@ -27,15 +27,9 @@
                 return;
 
             CodeAction codeAction = CodeAction.Create(
-<<<<<<< HEAD
-                "Remove empty argument list",
-                cancellationToken => RemoveEmptyAttributeArgumentListRefactoring.RefactorAsync(context.Document, attributeArgumentList, cancellationToken),
-                GetEquivalenceKey(DiagnosticIdentifiers.RemoveEmptyAttributeArgumentList));
-=======
                 "Remove parentheses",
                 cancellationToken => context.Document.RemoveNodeAsync(attributeArgumentList, SyntaxRemoveOptions.KeepNoTrivia, cancellationToken),
                 GetEquivalenceKey(DiagnosticIdentifiers.RemoveArgumentListFromAttribute));
->>>>>>> 4acebedd
 
             context.RegisterCodeFix(codeAction, context.Diagnostics);
         }
