--- conflicted
+++ resolved
@@ -42,12 +42,9 @@
   </PropertyGroup>
   <ItemGroup>
     <Compile Include="CSharp\Analysis\BracesAnalysisResult.cs" />
-<<<<<<< HEAD
     <Compile Include="CSharp\Helpers\DetermineParameterTypeHelper.cs" />
-=======
     <Compile Include="CSharp\StringLiteralParser.cs" />
     <Compile Include="CSharp\StringLiteralParser.StringLiteralParseResult.cs" />
->>>>>>> 68d61d77
     <Compile Include="CSharp\XmlElementInfo.cs" />
     <Compile Include="CSharp\XmlElementKind.cs" />
     <Compile Include="CSharp\Helpers\InsertModifierHelper.cs" />
