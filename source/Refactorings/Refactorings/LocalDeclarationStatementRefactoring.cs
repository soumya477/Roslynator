﻿// Copyright (c) Josef Pihrt. All rights reserved. Licensed under the Apache License, Version 2.0. See License.txt in the project root for license information.

using System.Threading.Tasks;
using Microsoft.CodeAnalysis.CSharp.Syntax;

namespace Roslynator.CSharp.Refactorings
{
    internal static class LocalDeclarationStatementRefactoring
    {
        public static async Task ComputeRefactoringsAsync(RefactoringContext context, LocalDeclarationStatementSyntax localDeclaration)
        {
            if (context.IsRefactoringEnabled(RefactoringIdentifiers.AddIdentifierToVariableDeclaration))
                await AddIdentifierToLocalDeclarationRefactoring.ComputeRefactoringAsync(context, localDeclaration).ConfigureAwait(false);

            if (context.IsRefactoringEnabled(RefactoringIdentifiers.InitializeLocalWithDefaultValue))
                await InitializeLocalWithDefaultValueRefactoring.ComputeRefactoringAsync(context, localDeclaration).ConfigureAwait(false);

            if (context.IsRefactoringEnabled(RefactoringIdentifiers.PromoteLocalToParameter))
                await PromoteLocalToParameterRefactoring.ComputeRefactoringAsync(context, localDeclaration).ConfigureAwait(false);

            if (context.IsRefactoringEnabled(RefactoringIdentifiers.ReplaceObjectCreationWithDefaultValue))
                await ReplaceObjectCreationWithDefaultValueRefactoring.ComputeRefactoringAsync(context, localDeclaration).ConfigureAwait(false);
<<<<<<< HEAD
=======

            if (context.IsRefactoringEnabled(RefactoringIdentifiers.SplitDeclarationAndInitialization))
                await SplitDeclarationAndInitializationRefactoring.ComputeRefactoringAsync(context, localDeclaration).ConfigureAwait(false);
>>>>>>> 4acebedd
        }
    }
}<|MERGE_RESOLUTION|>--- conflicted
+++ resolved
@@ -20,12 +20,9 @@
 
             if (context.IsRefactoringEnabled(RefactoringIdentifiers.ReplaceObjectCreationWithDefaultValue))
                 await ReplaceObjectCreationWithDefaultValueRefactoring.ComputeRefactoringAsync(context, localDeclaration).ConfigureAwait(false);
-<<<<<<< HEAD
-=======
 
             if (context.IsRefactoringEnabled(RefactoringIdentifiers.SplitDeclarationAndInitialization))
                 await SplitDeclarationAndInitializationRefactoring.ComputeRefactoringAsync(context, localDeclaration).ConfigureAwait(false);
->>>>>>> 4acebedd
         }
     }
 }