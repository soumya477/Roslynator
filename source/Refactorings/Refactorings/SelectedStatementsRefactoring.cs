--- conflicted
+++ resolved
@@ -25,21 +25,13 @@
                 || context.IsRefactoringEnabled(RefactoringIdentifiers.WrapInElseClause);
         }
 
-<<<<<<< HEAD
-        public static async Task ComputeRefactoringAsync(RefactoringContext context, StatementContainerSelection selectedStatements)
-=======
         public static async Task ComputeRefactoringAsync(RefactoringContext context, StatementsSelection selectedStatements)
->>>>>>> 4acebedd
         {
             if (selectedStatements.Any())
             {
                 if (context.IsRefactoringEnabled(RefactoringIdentifiers.WrapInUsingStatement))
                 {
-<<<<<<< HEAD
-                    var refactoring = new WrapInUsingStatementRefactoring();
-=======
                     var refactoring = new WrapStatements.WrapInUsingStatementRefactoring();
->>>>>>> 4acebedd
                     await refactoring.ComputeRefactoringAsync(context, selectedStatements).ConfigureAwait(false);
                 }
 
@@ -59,12 +51,8 @@
                     var options = new IfAnalysisOptions(
                         useCoalesceExpression: context.IsRefactoringEnabled(RefactoringIdentifiers.UseCoalesceExpressionInsteadOfIf),
                         useConditionalExpression: context.IsRefactoringEnabled(RefactoringIdentifiers.UseConditionalExpressionInsteadOfIf),
-<<<<<<< HEAD
-                        useBooleanExpression: context.IsRefactoringEnabled(RefactoringIdentifiers.SimplifyIf));
-=======
                         useBooleanExpression: context.IsRefactoringEnabled(RefactoringIdentifiers.SimplifyIf),
                         useExpression: false);
->>>>>>> 4acebedd
 
                     foreach (IfRefactoring refactoring in IfRefactoring.Analyze(selectedStatements, options, semanticModel, context.CancellationToken))
                     {
