﻿// Copyright (c) Josef Pihrt. All rights reserved. Licensed under the Apache License, Version 2.0. See License.txt in the project root for license information.

using System.Collections.Generic;
using System.Collections.Immutable;
using System.Threading;
using System.Threading.Tasks;
using Microsoft.CodeAnalysis;
using Microsoft.CodeAnalysis.CSharp;
using Microsoft.CodeAnalysis.Text;
using Roslynator.Text;

namespace Roslynator.CSharp.Refactorings.WrapSelectedLines
{
    internal abstract class SelectedLinesRefactoring
    {
        public abstract ImmutableArray<TextChange> GetTextChanges(IEnumerable<TextLine> selectedLines);

        public static async Task<TextLineCollectionSelection> GetSelectedLinesAsync(RefactoringContext context)
        {
            TextSpan span = context.Span;

            if (IsValidSpan(context.Root, span))
            {
                SourceText sourceText = await context.Document.GetTextAsync(context.CancellationToken).ConfigureAwait(false);

<<<<<<< HEAD
                return new TextLineCollectionSelection(sourceText.Lines, span);
=======
                return TextLineCollectionSelection.Create(sourceText.Lines, span);
>>>>>>> 4acebedd
            }

            return null;
        }

        private static bool IsValidSpan(SyntaxNode root, TextSpan span)
        {
            if (!span.IsEmpty)
            {
                int start = span.Start;

                if (start == 0
                    || root
                        .FindTrivia(start - 1, findInsideTrivia: true)
                        .IsEndOfLineTrivia()
                    || root
                        .FindToken(start - 1, findInsideTrivia: true)
                        .IsKind(SyntaxKind.XmlTextLiteralNewLineToken))
                {
                    if (!root.FindTrivia(span.End).IsKind(SyntaxKind.MultiLineCommentTrivia))
                        return true;
                }
            }

            return false;
        }

        public Task<Document> RefactorAsync(
            Document document,
            TextLineCollectionSelection selectedLines,
            CancellationToken cancellationToken = default(CancellationToken))
        {
            ImmutableArray<TextChange> textChanges = GetTextChanges(selectedLines);

            return document.WithTextChangesAsync(textChanges, cancellationToken);
        }
    }
}<|MERGE_RESOLUTION|>--- conflicted
+++ resolved
@@ -23,11 +23,7 @@
             {
                 SourceText sourceText = await context.Document.GetTextAsync(context.CancellationToken).ConfigureAwait(false);
 
-<<<<<<< HEAD
-                return new TextLineCollectionSelection(sourceText.Lines, span);
-=======
                 return TextLineCollectionSelection.Create(sourceText.Lines, span);
->>>>>>> 4acebedd
             }
 
             return null;
