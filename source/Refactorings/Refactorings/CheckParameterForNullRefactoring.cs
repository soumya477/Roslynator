﻿// Copyright (c) Josef Pihrt. All rights reserved. Licensed under the Apache License, Version 2.0. See License.txt in the project root for license information.

using System;
using System.Collections.Generic;
using System.Collections.Immutable;
using System.Diagnostics;
using System.Linq;
using System.Threading;
using System.Threading.Tasks;
using Microsoft.CodeAnalysis;
using Microsoft.CodeAnalysis.CSharp;
using Microsoft.CodeAnalysis.CSharp.Syntax;
using Microsoft.CodeAnalysis.Text;
using static Microsoft.CodeAnalysis.CSharp.SyntaxFactory;
using static Roslynator.CSharp.CSharpFactory;

namespace Roslynator.CSharp.Refactorings
{
    internal static class CheckParameterForNullRefactoring
    {
        public static async Task ComputeRefactoringAsync(RefactoringContext context, ParameterSyntax parameter)
        {
            if (parameter.Identifier.Span.Contains(context.Span)
                && IsValid(parameter))
            {
                SemanticModel semanticModel = await context.GetSemanticModelAsync().ConfigureAwait(false);

                if (CanRefactor(parameter, semanticModel, context.CancellationToken))
                    RegisterRefactoring(context, parameter);
            }
        }

        public static async Task ComputeRefactoringAsync(RefactoringContext context, ParameterListSyntax parameterList)
        {
            if (!SeparatedSyntaxListSelection<ParameterSyntax>.TryCreate(parameterList.Parameters, context.Span, out SeparatedSyntaxListSelection<ParameterSyntax> selection))
                return;

            SemanticModel semanticModel = await context.GetSemanticModelAsync().ConfigureAwait(false);

            ImmutableArray<ParameterSyntax> parameters = selection
                .Where(parameter => IsValid(parameter) && CanRefactor(parameter, semanticModel, context.CancellationToken))
                .ToImmutableArray();

            if (parameters.Length == 1)
            {
                RegisterRefactoring(context, parameters[0]);
            }
            else if (parameters.Length > 0)
            {
                RegisterRefactoring(context, parameters, "parameters");
            }
        }

        private static void RegisterRefactoring(RefactoringContext context, ParameterSyntax parameter)
        {
            RegisterRefactoring(context, ImmutableArray.Create(parameter), $"'{parameter.Identifier.ValueText}'");
        }

        private static void RegisterRefactoring(RefactoringContext context, ImmutableArray<ParameterSyntax> parameters, string name)
        {
                context.RegisterRefactoring(
                $"Check {name} for null",
                cancellationToken => RefactorAsync(
                    context.Document,
                    parameters,
                    cancellationToken));
        }

        public static bool CanRefactor(
            ParameterSyntax parameter,
            SemanticModel semanticModel,
            CancellationToken cancellationToken = default(CancellationToken))
        {
            BlockSyntax body = GetBody(parameter);

            if (body != null)
            {
                IParameterSymbol parameterSymbol = semanticModel.GetDeclaredSymbol(parameter, cancellationToken);

                return parameterSymbol?.Type?.IsReferenceType == true
                    && !ContainsNullCheck(body, parameter, semanticModel, cancellationToken);
            }

            return false;
        }

        public static async Task<Document> RefactorAsync(
            Document document,
            ImmutableArray<ParameterSyntax> parameters,
            CancellationToken cancellationToken = default(CancellationToken))
        {
            SemanticModel semanticModel = await document.GetSemanticModelAsync(cancellationToken).ConfigureAwait(false);

            BlockSyntax body = GetBody(parameters[0]);

            SyntaxList<StatementSyntax> statements = body.Statements;

            int count = statements
                .TakeWhile(f => IsNullCheck(f, semanticModel, cancellationToken))
                .Count();

            List<IfStatementSyntax> ifStatements = CreateNullChecks(parameters);

            if (statements.Any())
            {
                if (count > 0)
                    ifStatements[0] = ifStatements[0].WithLeadingTrivia(NewLine());

                if (count != statements.Count)
                {
                    int start = (count > 0)
                        ? statements[count - 1].Span.End
                        : body.OpenBraceToken.Span.End;

                    int end = (count > 0)
                        ? statements[count].SpanStart
                        : statements[0].SpanStart;

                    int lineCount = body.SyntaxTree.GetLineCount(TextSpan.FromBounds(start, end), cancellationToken);

                    if (lineCount <= 2)
                    {
                        ifStatements[ifStatements.Count - 1] = ifStatements[ifStatements.Count - 1].WithTrailingTrivia(TriviaList(NewLine(), NewLine()));
                    }
                    else if (lineCount == 3)
                    {
                        ifStatements[ifStatements.Count - 1] = ifStatements[ifStatements.Count - 1].WithTrailingTrivia(NewLine());
                    }
                }
            }

            BlockSyntax newBody = body
                .WithStatements(statements.InsertRange(count, ifStatements))
                .WithFormatterAnnotation();

            return await document.ReplaceNodeAsync(body, newBody, cancellationToken).ConfigureAwait(false);
        }

        private static List<IfStatementSyntax> CreateNullChecks(ImmutableArray<ParameterSyntax> parameters)
        {
            var ifStatements = new List<IfStatementSyntax>();

            for (int i = 0; i < parameters.Length; i++)
            {
                IfStatementSyntax ifStatement = IfStatement(
                    EqualsExpression(
                        IdentifierName(parameters[i].Identifier.ValueText),
                        NullLiteralExpression()),
                    ThrowStatement(
                        ObjectCreationExpression(
                            type: ParseName(MetadataNames.System_ArgumentNullException).WithSimplifierAnnotation(),
                            argumentList: ArgumentList(Argument(NameOfExpression(parameters[i].Identifier.ValueText))),
                            initializer: default(InitializerExpressionSyntax))));

                if (i > 0)
                {
                    ifStatements[i - 1] = ifStatements[i - 1].WithTrailingTrivia(NewLine());
                    ifStatement = ifStatement.WithLeadingTrivia(NewLine());
                }

                ifStatements.Add(ifStatement);
            }

            return ifStatements;
        }

        private static bool ContainsNullCheck(
            BlockSyntax body,
            ParameterSyntax parameter,
            SemanticModel semanticModel,
            CancellationToken cancellationToken = default(CancellationToken))
        {
            SyntaxList<StatementSyntax> statements = body.Statements;

            for (int i = 0; i < statements.Count; i++)
            {
                if (IsNullCheck(statements[i], semanticModel, cancellationToken))
                {
                    if (IsNullCheck(statements[i], parameter.Identifier.ToString()))
                        return true;
                }
                else
                {
                    return false;
                }
            }

            return false;
        }

        private static bool IsNullCheck(StatementSyntax statement, string identifier)
        {
            var ifStatement = (IfStatementSyntax)statement;
            var binaryExpression = (BinaryExpressionSyntax)ifStatement.Condition;
            var identifierName = (IdentifierNameSyntax)binaryExpression.Left;

            return string.Equals(identifier, identifierName.Identifier.ToString(), StringComparison.Ordinal);
        }

        private static bool IsNullCheck(
            StatementSyntax statement,
            SemanticModel semanticModel,
            CancellationToken cancellationToken = default(CancellationToken))
        {
            if (statement.IsKind(SyntaxKind.IfStatement))
            {
                var ifStatement = (IfStatementSyntax)statement;

                var binaryExpression = ifStatement.Condition as BinaryExpressionSyntax;

                if (binaryExpression?.Right?.Kind() == SyntaxKind.NullLiteralExpression)
                {
                    ExpressionSyntax left = binaryExpression.Left;

                    if (left.IsKind(SyntaxKind.IdentifierName))
                    {
                        var throwStatement = ifStatement.SingleStatementOrDefault() as ThrowStatementSyntax;

                        if (throwStatement?.Expression?.Kind() == SyntaxKind.ObjectCreationExpression)
                        {
                            var objectCreation = (ObjectCreationExpressionSyntax)throwStatement.Expression;

                            INamedTypeSymbol exceptionType = semanticModel.GetTypeByMetadataName(MetadataNames.System_ArgumentNullException);

                            ISymbol type = semanticModel.GetSymbol(objectCreation.Type, cancellationToken);

                            return type?.Equals(exceptionType) == true;
                        }
                    }
                }
            }

            return false;
        }

        private static BlockSyntax GetBody(ParameterSyntax parameter)
        {
            SyntaxNode parent = parameter.Parent;

            if (parent?.Kind() == SyntaxKind.ParameterList)
            {
                parent = parent.Parent;

                switch (parent?.Kind())
                {
                    case SyntaxKind.MethodDeclaration:
                        return ((MethodDeclarationSyntax)parent).Body;
                    case SyntaxKind.ConstructorDeclaration:
                        return ((ConstructorDeclarationSyntax)parent).Body;
                    default:
                        {
                            Debug.Assert(parent?.IsKind(
                                SyntaxKind.ParenthesizedLambdaExpression,
                                SyntaxKind.AnonymousMethodExpression,
                                SyntaxKind.LocalFunctionStatement,
                                SyntaxKind.DelegateDeclaration,
                                SyntaxKind.OperatorDeclaration,
                                SyntaxKind.ConversionOperatorDeclaration) != false, parent?.Kind().ToString());

                            break;
                        }
                }
            }

            return null;
        }

        private static bool IsValid(ParameterSyntax parameter)
        {
            return parameter.Type != null
                && !parameter.Identifier.IsMissing
                && parameter.IsParentKind(SyntaxKind.ParameterList)
<<<<<<< HEAD
                && parameter.Default?.IsKind(SyntaxKind.NullLiteralExpression, SyntaxKind.DefaultExpression) != true;
=======
                && parameter.Default?.Value?.IsKind(SyntaxKind.NullLiteralExpression, SyntaxKind.DefaultExpression) != true;
>>>>>>> b11da688
        }
    }
}<|MERGE_RESOLUTION|>--- conflicted
+++ resolved
@@ -270,11 +270,7 @@
             return parameter.Type != null
                 && !parameter.Identifier.IsMissing
                 && parameter.IsParentKind(SyntaxKind.ParameterList)
-<<<<<<< HEAD
-                && parameter.Default?.IsKind(SyntaxKind.NullLiteralExpression, SyntaxKind.DefaultExpression) != true;
-=======
                 && parameter.Default?.Value?.IsKind(SyntaxKind.NullLiteralExpression, SyntaxKind.DefaultExpression) != true;
->>>>>>> b11da688
         }
     }
 }