﻿// Copyright (c) Josef Pihrt. All rights reserved. Licensed under the Apache License, Version 2.0. See License.txt in the project root for license information.

using System.Threading.Tasks;
using Microsoft.CodeAnalysis.CSharp.Syntax;

namespace Roslynator.CSharp.Refactorings
{
    internal static class ConditionalExpressionRefactoring
    {
        public static async Task ComputeRefactoringsAsync(RefactoringContext context, ConditionalExpressionSyntax conditionalExpression)
        {
            if (context.Span.IsEmptyAndContainedInSpanOrBetweenSpans(conditionalExpression))
            {
                if (context.IsRefactoringEnabled(RefactoringIdentifiers.FormatConditionalExpression))
                {
                    if (conditionalExpression.IsSingleLine())
                    {
                        context.RegisterRefactoring(
                            "Format ?: on separate lines",
                            cancellationToken =>
                            {
                                return CSharpFormatter.ToMultiLineAsync(
                                    context.Document,
                                    conditionalExpression,
                                    cancellationToken);
                            });
                    }
                    else
                    {
                        context.RegisterRefactoring(
                            "Format ?: on a single line",
                            cancellationToken =>
                            {
                                return CSharpFormatter.ToSingleLineAsync(
                                    context.Document,
                                    conditionalExpression,
                                    cancellationToken);
                            });
                    }
                }

<<<<<<< HEAD
                if (context.IsRefactoringEnabled(RefactoringIdentifiers.UseIfElseInsteadOfConditionalExpression))
                    await UseIfElseInsteadOfConditionalExpressionRefactoring.ComputeRefactoringAsync(context, conditionalExpression).ConfigureAwait(false);
=======
                if (context.IsRefactoringEnabled(RefactoringIdentifiers.ReplaceConditionalExpressionWithIfElse))
                    await ReplaceConditionalExpressionWithIfElseRefactoring.ComputeRefactoringAsync(context, conditionalExpression).ConfigureAwait(false);
>>>>>>> 4acebedd
            }

            if (context.IsRefactoringEnabled(RefactoringIdentifiers.SwapExpressionsInConditionalExpression)
                && (context.Span.IsBetweenSpans(conditionalExpression)
                    || context.Span.IsEmptyAndContainedInSpan(conditionalExpression.QuestionToken)
                    || context.Span.IsEmptyAndContainedInSpan(conditionalExpression.ColonToken))
                && SwapExpressionsInConditionalExpressionRefactoring.CanRefactor(conditionalExpression))
            {
                context.RegisterRefactoring(
                    "Swap expressions in ?:",
                    cancellationToken =>
                    {
                        return SwapExpressionsInConditionalExpressionRefactoring.RefactorAsync(
                            context.Document,
                            conditionalExpression,
                            cancellationToken);
                    });
            }
        }
    }
}<|MERGE_RESOLUTION|>--- conflicted
+++ resolved
@@ -39,13 +39,8 @@
                     }
                 }
 
-<<<<<<< HEAD
-                if (context.IsRefactoringEnabled(RefactoringIdentifiers.UseIfElseInsteadOfConditionalExpression))
-                    await UseIfElseInsteadOfConditionalExpressionRefactoring.ComputeRefactoringAsync(context, conditionalExpression).ConfigureAwait(false);
-=======
                 if (context.IsRefactoringEnabled(RefactoringIdentifiers.ReplaceConditionalExpressionWithIfElse))
                     await ReplaceConditionalExpressionWithIfElseRefactoring.ComputeRefactoringAsync(context, conditionalExpression).ConfigureAwait(false);
->>>>>>> 4acebedd
             }
 
             if (context.IsRefactoringEnabled(RefactoringIdentifiers.SwapExpressionsInConditionalExpression)
