﻿// Copyright (c) Josef Pihrt. All rights reserved. Licensed under the Apache License, Version 2.0. See License.txt in the project root for license information.

using System.Diagnostics;
using System.Linq;
using System.Threading;
using System.Threading.Tasks;
using Microsoft.CodeAnalysis;
using Microsoft.CodeAnalysis.CSharp;
using Microsoft.CodeAnalysis.CSharp.Syntax;
using static Microsoft.CodeAnalysis.CSharp.SyntaxFactory;
using static Roslynator.CSharp.CSharpFactory;

namespace Roslynator.CSharp.Refactorings
{
    internal static class ReplaceMethodGroupWithLambdaRefactoring
    {
        private const string Title = "Replace method group with lambda";

        public static async Task ComputeRefactoringAsync(RefactoringContext context, AssignmentExpressionSyntax assignment)
        {
            await ComputeRefactoringAsync(context, assignment.Right).ConfigureAwait(false);
        }

        public static async Task ComputeRefactoringAsync(RefactoringContext context, ArgumentSyntax argument)
        {
            await ComputeRefactoringAsync(context, argument.Expression).ConfigureAwait(false);
        }

        private static async Task ComputeRefactoringAsync(RefactoringContext context, ExpressionSyntax expression)
        {
            if (expression == null)
                return;

            if (!expression.IsKind(SyntaxKind.IdentifierName, SyntaxKind.SimpleMemberAccessExpression))
                return;

            if (!context.Span.IsContainedInSpanOrBetweenSpans(expression))
                return;

            SemanticModel semanticModel = await context.GetSemanticModelAsync().ConfigureAwait(false);

            var methodSymbol = semanticModel.GetSymbol(expression, context.CancellationToken) as IMethodSymbol;

            if (methodSymbol == null)
                return;

            if (methodSymbol.IsImplicitlyDeclared)
                return;

            if (methodSymbol.PartialDefinitionPart != null)
                return;

            Debug.Assert(methodSymbol.DeclaringSyntaxReferences.Any());

            SyntaxReference syntaxReference = methodSymbol.DeclaringSyntaxReferences.FirstOrDefault();

            if (syntaxReference == null)
                return;

            SyntaxNode node = await syntaxReference.GetSyntaxAsync(context.CancellationToken).ConfigureAwait(false);

            switch (node)
            {
                case MethodDeclarationSyntax methodDeclaration:
                    {
                        if (methodDeclaration.ContainsYield())
                            break;

                        context.RegisterRefactoring(
                            Title,
                            cancellationToken => RefactorAsync(
                                context.Document,
                                expression,
                                methodDeclaration.Modifiers,
                                methodDeclaration.ParameterList,
                                methodDeclaration.BodyOrExpressionBody(),
                                cancellationToken));

                        break;
                    }
                case LocalFunctionStatementSyntax localFunction:
                    {
                        if (localFunction.ContainsYield())
                            break;

                        context.RegisterRefactoring(
                            Title,
                            cancellationToken => RefactorAsync(
                                context.Document,
                                expression,
                                localFunction.Modifiers,
                                localFunction.ParameterList,
                                localFunction.BodyOrExpressionBody(),
                                cancellationToken));

                        break;
                    }
                default:
                    {
                        Debug.Fail(node.Kind().ToString());
                        break;
                    }
            }
        }

        private static Task<Document> RefactorAsync(
            Document document,
            ExpressionSyntax expression,
            SyntaxTokenList modifiers,
            ParameterListSyntax parameterList,
            CSharpSyntaxNode bodyOrExpressionBody,
            CancellationToken cancellationToken)
        {
            ParenthesizedLambdaExpressionSyntax lambda = ParenthesizedLambdaExpression(
                (modifiers.Contains(SyntaxKind.AsyncKeyword)) ? AsyncKeyword() : default(SyntaxToken),
                parameterList,
                EqualsGreaterThanToken(),
                GetLambdaBody(bodyOrExpressionBody));

            lambda = lambda
                .WithTriviaFrom(expression)
                .WithFormatterAnnotation();

            return document.ReplaceNodeAsync(expression, lambda, cancellationToken);
        }

        private static CSharpSyntaxNode GetLambdaBody(CSharpSyntaxNode bodyOrExpressionBody)
        {
            if (bodyOrExpressionBody is BlockSyntax body)
            {
                StatementSyntax statement = body.Statements.SingleOrDefault(shouldThrow: false);

                if (statement != null)
                {
                    ExpressionSyntax expression = GetStatementExpression(statement);

                    if (expression?.IsMissing == false)
                        return expression;
                }

                return body;
            }
            else if (bodyOrExpressionBody is ArrowExpressionClauseSyntax expressionBody)
            {
                ExpressionSyntax expression = expressionBody?.Expression;

                if (expression?.IsMissing == false)
                    return expression;
            }

<<<<<<< HEAD
            Debug.Assert(false, methodDeclaration.ToString());

=======
>>>>>>> b002a305
            return Block();
        }

        private static ExpressionSyntax GetStatementExpression(StatementSyntax statement)
        {
            switch (statement.Kind())
            {
                case SyntaxKind.ReturnStatement:
                    return ((ReturnStatementSyntax)statement).Expression;
                case SyntaxKind.ExpressionStatement:
                    return ((ExpressionStatementSyntax)statement).Expression;
                default:
                    return null;
            }
        }
    }
}<|MERGE_RESOLUTION|>--- conflicted
+++ resolved
@@ -148,11 +148,6 @@
                     return expression;
             }
 
-<<<<<<< HEAD
-            Debug.Assert(false, methodDeclaration.ToString());
-
-=======
->>>>>>> b002a305
             return Block();
         }
 
