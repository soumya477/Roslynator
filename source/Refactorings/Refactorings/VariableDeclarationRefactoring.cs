﻿// Copyright (c) Josef Pihrt. All rights reserved. Licensed under the Apache License, Version 2.0. See License.txt in the project root for license information.

using System.Linq;
using System.Threading.Tasks;
using Microsoft.CodeAnalysis;
using Microsoft.CodeAnalysis.CSharp;
using Microsoft.CodeAnalysis.CSharp.Syntax;
using Microsoft.CodeAnalysis.Options;
using Microsoft.CodeAnalysis.Rename;

namespace Roslynator.CSharp.Refactorings
{
    internal static class VariableDeclarationRefactoring
    {
        public static async Task ComputeRefactoringsAsync(RefactoringContext context, VariableDeclarationSyntax variableDeclaration)
        {
            if (context.IsRefactoringEnabled(RefactoringIdentifiers.RenameIdentifierAccordingToTypeName))
                await RenameVariableAccordingToTypeNameAsync(context, variableDeclaration).ConfigureAwait(false);

            await ChangeVariableDeclarationTypeRefactoring.ComputeRefactoringsAsync(context, variableDeclaration).ConfigureAwait(false);

            if (context.IsAnyRefactoringEnabled(RefactoringIdentifiers.AddCastExpression, RefactoringIdentifiers.CallToMethod))
                await AddCastExpressionAsync(context, variableDeclaration).ConfigureAwait(false);

            if (context.IsRefactoringEnabled(RefactoringIdentifiers.WrapInUsingStatement))
                await WrapInUsingStatementRefactoring.ComputeRefactoringAsync(context, variableDeclaration).ConfigureAwait(false);

            if (context.IsRefactoringEnabled(RefactoringIdentifiers.CheckExpressionForNull))
                await CheckExpressionForNullRefactoring.ComputeRefactoringAsync(context, variableDeclaration).ConfigureAwait(false);

            if (context.IsRefactoringEnabled(RefactoringIdentifiers.SplitVariableDeclaration)
                && SplitVariableDeclarationRefactoring.CanRefactor(variableDeclaration))
            {
                context.RegisterRefactoring(
                    SplitVariableDeclarationRefactoring.GetTitle(variableDeclaration),
                    cancellationToken => SplitVariableDeclarationRefactoring.RefactorAsync(context.Document, variableDeclaration, cancellationToken));
            }
        }

        private static async Task RenameVariableAccordingToTypeNameAsync(
            RefactoringContext context,
            VariableDeclarationSyntax variableDeclaration)
        {
            TypeSyntax type = variableDeclaration.Type;

            if (type != null
                && !variableDeclaration.IsParentKind(SyntaxKind.EventFieldDeclaration))
            {
                VariableDeclaratorSyntax variable = variableDeclaration.Variables.SingleOrDefault(shouldthrow: false);

                if (variable != null)
                {
                    SyntaxToken identifier = variable.Identifier;

                    if (identifier.Span.Contains(context.Span))
                    {
                        SemanticModel semanticModel = await context.GetSemanticModelAsync().ConfigureAwait(false);

                        ISymbol symbol = semanticModel.GetDeclaredSymbol(variable, context.CancellationToken);

                        if (symbol?.IsLocal() == true)
                        {
                            var localSymbol = (ILocalSymbol)symbol;
<<<<<<< HEAD

                            string oldName = identifier.ValueText;

=======

                            string oldName = identifier.ValueText;

>>>>>>> 4acebedd
                            string newName = NameGenerator.Default.CreateUniqueLocalName(
                                localSymbol.Type,
                                oldName,
                                semanticModel,
                                variable.SpanStart,
                                cancellationToken: context.CancellationToken);

                            if (newName != null)
                            {
                                context.RegisterRefactoring(
                                    $"Rename '{oldName}' to '{newName}'",
                                    cancellationToken => Renamer.RenameSymbolAsync(context.Solution, symbol, newName, default(OptionSet), cancellationToken));
                            }
                        }
                    }
                }
            }
        }

        private static async Task AddCastExpressionAsync(
            RefactoringContext context,
            VariableDeclarationSyntax variableDeclaration)
        {
            if (variableDeclaration.Type?.IsVar == false)
            {
                VariableDeclaratorSyntax declarator = variableDeclaration.Variables
                    .FirstOrDefault(f => f.Initializer?.Value?.Span.Contains(context.Span) == true);

                if (declarator != null)
                {
                    SemanticModel semanticModel = await context.GetSemanticModelAsync().ConfigureAwait(false);

                    ITypeSymbol declarationType = semanticModel.GetTypeSymbol(variableDeclaration.Type, context.CancellationToken);

                    if (declarationType?.IsErrorType() == false)
                    {
                        ITypeSymbol expressionType = semanticModel.GetTypeSymbol(declarator.Initializer.Value, context.CancellationToken);

                        if (expressionType?.IsErrorType() == false
                            && !declarationType.Equals(expressionType))
                        {
                            ModifyExpressionRefactoring.ComputeRefactoring(context, declarator.Initializer.Value, declarationType, semanticModel);
                        }
                    }
                }
            }
        }
    }
}<|MERGE_RESOLUTION|>--- conflicted
+++ resolved
@@ -61,15 +61,9 @@
                         if (symbol?.IsLocal() == true)
                         {
                             var localSymbol = (ILocalSymbol)symbol;
-<<<<<<< HEAD
 
                             string oldName = identifier.ValueText;
 
-=======
-
-                            string oldName = identifier.ValueText;
-
->>>>>>> 4acebedd
                             string newName = NameGenerator.Default.CreateUniqueLocalName(
                                 localSymbol.Type,
                                 oldName,
