--- conflicted
+++ resolved
@@ -25,7 +25,7 @@
                 catch (Exception ex)
                 {
                     Debug.WriteLine(ex.ToString());
-                    Debug.Fail($"{nameof(ParenthesizeExpressionRefactoring)}\r\n{expression.Kind()}");
+                    Debug.Assert(false, $"{nameof(ParenthesizeExpressionRefactoring)}\r\n{expression.Kind()}");
                 }
             }
 
@@ -44,16 +44,10 @@
                 case SyntaxKind.ThisExpression:
                 case SyntaxKind.Argument:
                 case SyntaxKind.AttributeArgument:
-<<<<<<< HEAD
-                case SyntaxKind.PredefinedType:
-                    return false;
-=======
-                case SyntaxKind.ThrowExpression:
                 case SyntaxKind.PredefinedType:
                     return false;
                 case SyntaxKind.QualifiedName:
                     return !(node.Parent is NamespaceDeclarationSyntax);
->>>>>>> 4acebedd
             }
 
             SyntaxNode parent = node.Parent;
@@ -91,16 +85,6 @@
                         return node != forEachStatement.Expression
                             && node != forEachStatement.Type;
                     }
-<<<<<<< HEAD
-=======
-                case SyntaxKind.ForEachVariableStatement:
-                    {
-                        var forEachStatement = (ForEachVariableStatementSyntax)parent;
-
-                        return node != forEachStatement.Expression
-                            && node != forEachStatement.Variable;
-                    }
->>>>>>> 4acebedd
                 case SyntaxKind.WhileStatement:
                     return node != ((WhileStatementSyntax)parent).Condition;
                 case SyntaxKind.DoStatement:
