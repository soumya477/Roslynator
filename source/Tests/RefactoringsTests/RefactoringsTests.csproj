--- conflicted
+++ resolved
@@ -53,11 +53,8 @@
     <Compile Include="RemoveAllStatementsRefactoring.cs" />
     <Compile Include="IntroduceAndInitializeRefactoring.cs" />
     <Compile Include="RemoveDirectiveAndRelatedDirectivesRefactoring.cs" />
-<<<<<<< HEAD
     <Compile Include="RemoveUsingAliasDirectiveRefactoring.cs" />
-=======
     <Compile Include="ReplaceAsWithCastRefactoring.cs" />
->>>>>>> 7bfd9e17
     <Compile Include="ReplaceConditionalExpressionWithExpressionRefactoring.cs" />
     <Compile Include="ReplaceIfElseWithConditionalExpressionRefactoring.cs" />
     <Compile Include="ReplaceIfElseWithSwitchRefactoring.cs" />
