--- conflicted
+++ resolved
@@ -52,12 +52,8 @@
                 && !Settings.IsCodeFixEnabled(CodeFixIdentifiers.AddArgumentList)
                 && !Settings.IsCodeFixEnabled(CodeFixIdentifiers.ReplaceConditionalExpressionWithIfElse)
                 && !Settings.IsCodeFixEnabled(CodeFixIdentifiers.ReplaceConstantWithField)
-<<<<<<< HEAD
-                && !Settings.IsCodeFixEnabled(CodeFixIdentifiers.ChangeTypeAccordingToInitializer))
-=======
                 && !Settings.IsCodeFixEnabled(CodeFixIdentifiers.ChangeTypeAccordingToInitializer)
                 && !Settings.IsCodeFixEnabled(CodeFixIdentifiers.ReplaceYieldReturnWithForEach))
->>>>>>> 093916b6
             {
                 return;
             }
